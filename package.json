--- conflicted
+++ resolved
@@ -1,11 +1,7 @@
 {
 	"name": "node-debug",
 	"displayName": "Node Debug",
-<<<<<<< HEAD
-	"version": "1.13.5",
-=======
 	"version": "1.14.8",
->>>>>>> 4b020fe5
 	"publisher": "ms-vscode",
 	"description": "%extension.description%",
 	"icon": "images/node-debug-icon.png",
@@ -25,11 +21,7 @@
 		"postinstall": "node ./node_modules/vscode/bin/install"
 	},
 	"engines": {
-<<<<<<< HEAD
-		"vscode": "^1.12.0",
-=======
 		"vscode": "^1.13.0",
->>>>>>> 4b020fe5
 		"node": "^7.4.0"
 	},
 	"enableProposedApi": true,
