/*---------------------------------------------------------
 * Copyright (C) Microsoft Corporation. All rights reserved.
 *--------------------------------------------------------*/

'use strict';

import * as vscode from 'vscode';
<<<<<<< HEAD
import { TreeDataProvider, TreeItem, EventEmitter, Event } from 'vscode';
import { spawn, exec, execSync } from 'child_process';
import { basename, join, isAbsolute, dirname } from 'path';
=======
import { execSync } from 'child_process';
import { join, isAbsolute, dirname } from 'path';
>>>>>>> 92705908
import * as fs from 'fs';

import { log, localize } from './utilities';
import { detectDebugType, detectProtocolForPid, INSPECTOR_PORT_DEFAULT, LEGACY_PORT_DEFAULT } from './protocolDetection';
import { pickLoadedScript, openScript } from './loadedScripts';
import { pickProcess } from './processPicker';


export function activate(context: vscode.ExtensionContext) {

<<<<<<< HEAD
	const se = new ScriptsExplorer();
	vscode.window.registerTreeDataProvider('extension.node-debug.loadedScriptsExplorer', se);

	context.subscriptions.push(vscode.commands.registerCommand('extension.node-debug.toggleSkippingFile', toggleSkippingFile));
	context.subscriptions.push(vscode.commands.registerCommand('extension.node-debug.pickLoadedScript', () => pickLoadedScript(se)));
=======
	// launch config magic
>>>>>>> 92705908
	context.subscriptions.push(vscode.commands.registerCommand('extension.node-debug.provideInitialConfigurations', () => createInitialConfigurations()));
	context.subscriptions.push(vscode.commands.registerCommand('extension.node-debug.startSession', config => startSession(config)));

	// toggle skipping file action
	context.subscriptions.push(vscode.commands.registerCommand('extension.node-debug.toggleSkippingFile', toggleSkippingFile));

	// process quickpicker
	context.subscriptions.push(vscode.commands.registerCommand('extension.pickNodeProcess', () => pickProcess()));
<<<<<<< HEAD
=======

	// loaded scripts
	context.subscriptions.push(vscode.commands.registerCommand('extension.node-debug.pickLoadedScript', () => pickLoadedScript()));
>>>>>>> 92705908
	context.subscriptions.push(vscode.commands.registerCommand('extension.node-debug.openScript', (path: string) => openScript(path)));
}

export function deactivate() {
}

//---- ScriptsExplorer

interface ScriptTreeItem {
	label: string;
	children?: { [key: string]: ScriptTreeItem; };
	path?: ScriptItem;
}

export class ScriptsExplorer implements TreeDataProvider<ScriptTreeItem> {

	//private _disposables: Map<ScriptTreeItem, Disposable[]> = new Map<ScriptTreeItem, Disposable[]>();

	private _onDidChangeTreeData: EventEmitter<ScriptTreeItem> = new EventEmitter<ScriptTreeItem>();
	readonly onDidChangeTreeData: Event<ScriptTreeItem> = this._onDidChangeTreeData.event;

	constructor() {
		//this.model.onChange(() => this._onDidChangeTreeData.fire());
	}

	getTreeItem(node: ScriptTreeItem): TreeItem {
		const x: TreeItem = {
			label: node.label || '/',
			collapsibleState: node.children ? vscode.TreeItemCollapsibleState.Collapsed : vscode.TreeItemCollapsibleState.None,
		};
		if (node.path) {
			x.command = {
				command: 'extension.node-debug.openScript',
				arguments: [ node.path.source.path ],
				title: ''
			};
		}
		return x;
	}

	getChildren(node?: ScriptTreeItem): Thenable<ScriptTreeItem[]> {
		if (node === undefined) {
			return listLoadedScripts().then(scripts => {
				node = <ScriptTreeItem>{ label: 'Root' };
				if (scripts) {
					scripts.reduce((hier, path) => {
						let x = hier;
						path.description.split('/').forEach(item => {
							if (x.children === undefined) {
								x.children = {};
							}
							if (!x.children[item]) {
								x.children[item] = <ScriptTreeItem>{ label: item };
							}
							x = x.children[item];
						});
						x.path = path;
						return hier;
					}, node);
				}
				const cc = node.children || {};
				return Object.keys(cc).map( key => cc[key] );
			});
		}
		const cc = node.children || {};
		return Promise.resolve(Object.keys(cc).map( key => cc[key] ));
	}

	refresh(): void {
		this._onDidChangeTreeData.fire();
	}
}

//---- toggle skipped files

function toggleSkippingFile(res: string | number): void {

	let resource: string | number | undefined = res;

	if (!resource) {
		const activeEditor = vscode.window.activeTextEditor;
		resource = activeEditor && activeEditor.document.fileName;
	}

	if (resource) {
		const args = typeof resource === 'string' ? { resource } : { sourceReference: resource };
		vscode.commands.executeCommand('workbench.customDebugRequest', 'toggleSkipFileStatus', args);
	}
}

<<<<<<< HEAD
//---- loaded script picker

interface ScriptItem extends vscode.QuickPickItem {
	source?: any;	// Source
}

function pickLoadedScript(se: ScriptsExplorer) {

	se.refresh();

	/*
	return listLoadedScripts().then(items => {

		let options : vscode.QuickPickOptions = {
			placeHolder: localize('select.script', "Select a script"),
			matchOnDescription: true,
			matchOnDetail: true,
			ignoreFocusOut: true
		};

		if (items === undefined) {
			items = [ { label: localize('no.loaded.scripts', "No loaded scripts available"), description: '' } ];
		}

		vscode.window.showQuickPick(items, options).then(item => {
			if (item && item.source) {
				let uri = vscode.Uri.parse(`debug:${item.source.path}`);
				vscode.workspace.openTextDocument(uri).then(doc => vscode.window.showTextDocument(doc));
			}
		});
	});
	*/
}

function listLoadedScripts() : Thenable<ScriptItem[] | undefined> {
	return vscode.commands.executeCommand<string[]>('workbench.customDebugRequest', 'getLoadedScripts', {} ).then((reply: any) => {
		if (reply && reply.success) {
			return reply.body.loadedScripts;
		} else {
			return undefined;
		}
	});
}

function openScript(path: string) {
	let uri = vscode.Uri.parse(`debug:${path}`);
	vscode.workspace.openTextDocument(uri).then(doc => vscode.window.showTextDocument(doc));
}

//---- extension.pickNodeProcess

interface ProcessItem extends vscode.QuickPickItem {
	pid: string;	// payload for the QuickPick UI
}

function pickProcess(): Promise<string|null> {
	return listProcesses().then(items => {
		let options : vscode.QuickPickOptions = {
			placeHolder: localize('pickNodeProcess', "Pick the node.js or gulp process to attach to"),
			matchOnDescription: true,
			matchOnDetail: true,
			ignoreFocusOut: true
		};

		return vscode.window.showQuickPick(items, options).then(item => {
			return item ? item.pid : null;
		});
	});
}

function listProcesses() : Promise<ProcessItem[]> {

	return new Promise((resolve, reject) => {

		const NODE = new RegExp('^(?:node|iojs|gulp)$', 'i');

		if (process.platform === 'win32') {

			const CMD_PID = new RegExp('^(.+) ([0-9]+)$');
			const EXECUTABLE_ARGS = new RegExp('^(?:"([^"]+)"|([^ ]+))(?: (.+))?$');

			let stdout = '';
			let stderr = '';

			const cmd = spawn('cmd');

			cmd.stdout.on('data', data => {
				stdout += data.toString();
			});
			cmd.stderr.on('data', data => {
				stderr += data.toString();
			});

			cmd.on('exit', () => {

				if (stderr.length > 0) {
					reject(stderr);
				} else {
					const items : ProcessItem[]= [];

					const lines = stdout.split('\r\n');
					for (const line of lines) {
						const matches = CMD_PID.exec(line.trim());
						if (matches && matches.length === 3) {

							let cmd = matches[1].trim();
							const pid = matches[2];

							// remove leading device specifier
							if (cmd.indexOf('\\??\\') === 0) {
								cmd = cmd.replace('\\??\\', '');
							}

							let executable_path: string | undefined;
							let args : string;
							const matches2 = EXECUTABLE_ARGS.exec(cmd);
							if (matches2 && matches2.length >= 2) {
								if (matches2.length >= 3) {
									executable_path = matches2[1] || matches2[2];
								} else {
									executable_path = matches2[1];
								}
								if (matches2.length === 4) {
									args = matches2[3];
								}
							}

							if (executable_path) {

								let executable_name = basename(executable_path);
								executable_name = executable_name.split('.')[0];
								if (!NODE.test(executable_name)) {
									continue;
								}

								items.push({
									label: executable_name,
									description: pid,
									detail: cmd,
									pid: pid
								});
							}
						}
					}

					resolve(items);
				}
			});

			cmd.stdin.write('wmic process get ProcessId,CommandLine \n');
			cmd.stdin.end();

		} else {	// OS X & Linux

			const PID_CMD = new RegExp('^\\s*([0-9]+)\\s+(.+)$');
			const MAC_APPS = new RegExp('^.*/(.*).(?:app|bundle)/Contents/.*$');

			exec('ps -ax -o pid=,command=', { maxBuffer: 1000*1024 }, (err, stdout, stderr) => {

				if (err || stderr) {
					reject(err || stderr.toString());
				} else {
					const items : ProcessItem[]= [];

					const lines = stdout.toString().split('\n');
					for (const line of lines) {

						const matches = PID_CMD.exec(line);
						if (matches && matches.length === 3) {

							const pid = matches[1];
							const cmd = matches[2];
							const parts = cmd.split(' '); // this will break paths with spaces
							const executable_path = parts[0];
							const executable_name = basename(executable_path);

							if (!NODE.test(executable_name)) {
								continue;
							}

							let application = cmd;
							// try to show the correct name for OS X applications and bundles
							const matches2 = MAC_APPS.exec(cmd);
							if (matches2 && matches2.length === 2) {
								application = matches2[1];
							} else {
								application = executable_name;
							}

							items.unshift({		// build up list reverted
								label: application,
								description: pid,
								detail: cmd,
								pid: pid
							});
						}
					}

					resolve(items);
				}
			});
		}
	});
}

=======
>>>>>>> 92705908
//---- extension.node-debug.provideInitialConfigurations

function loadPackage(folderPath: string): any {
	try {
		const packageJsonPath = join(folderPath, 'package.json');
		const jsonContent = fs.readFileSync(packageJsonPath, 'utf8');
		return JSON.parse(jsonContent);
	} catch (error) {
		// silently ignore
	}
	return undefined;
}

/**
 * returns an initial configuration json as a string
 */
function createInitialConfigurations(): string {

	const pkg = vscode.workspace.rootPath ? loadPackage(vscode.workspace.rootPath) : undefined;

	const config = {
		type: 'node',
		request: 'launch',
		name: localize('node.launch.config.name', "Launch Program")
	};

	const initialConfigurations = [ config ];

	if (pkg && pkg.name === 'mern-starter') {

		log(localize({ key: 'mern.starter.explanation', comment: [ 'argument contains product name without translation' ]}, "Launch configuration for '{0}' project created.", 'Mern Starter'));
		configureMern(config);

	} else {
		let program: string | undefined = undefined;

		// try to find a better value for 'program' by analysing package.json
		if (pkg) {
			program = guessProgramFromPackage(pkg);
			if (program) {
				log(localize('program.guessed.from.package.json.explanation', "Launch configuration created based on 'package.json'."));
			}
		}

		if (!program) {
			log(localize('program.fall.back.explanation', "Launch configuration created will debug file in the active editor."));
			program = '${file}';
		}
		config['program'] = program;

		// prepare for source maps by adding 'outFiles' if typescript or coffeescript is detected
		if (vscode.workspace.textDocuments.some(document => document.languageId === 'typescript' || document.languageId === 'coffeescript')) {
			log(localize('outFiles.explanation', "Adjust glob pattern(s) in the 'outFiles' attribute so that they cover the generated JavaScript."));
			config['outFiles'] = [ '${workspaceRoot}/out/**/*.js' ];
		}
	}

	// Massage the configuration string, add an aditional tab and comment out processId.
	// Add an aditional empty line between attributes which the user should not edit.
	const configurationsMassaged = JSON.stringify(initialConfigurations, null, '\t').split('\n').map(line => '\t' + line).join('\n').trim();

	const comment1 = localize('launch.config.comment1', "Use IntelliSense to learn about possible Node.js debug attributes.");
	const comment2 = localize('launch.config.comment2', "Hover to view descriptions of existing attributes.");
	const comment3 = localize('launch.config.comment3', "For more information, visit: {0}", 'https://go.microsoft.com/fwlink/?linkid=830387');
	return [
		'{',
		`\t// ${comment1}`,
		`\t// ${comment2}`,
		`\t// ${comment3}`,
		'\t"version": "0.2.0",',
		'\t"configurations": ' + configurationsMassaged,
		'}'
	].join('\n');
}

function configureMern(config: any) {
	config.protocol = 'inspector';
	config.runtimeExecutable = 'nodemon';
	config.runtimeArgs = [ '--inspect=9222' ];
	config.program = '${workspaceRoot}/index.js';
	config.port = 9222;
	config.restart = true;
	config.env = {
		BABEL_DISABLE_CACHE: '1',
		NODE_ENV: 'development'
	};
	config.console = 'integratedTerminal';
	config.internalConsoleOptions = 'neverOpen';
}

/*
 * try to find the entry point ('main') from the package.json
 */
function guessProgramFromPackage(jsonObject: any): string | undefined {

	let program: string | undefined;

	try {
		if (jsonObject.main) {
			program = jsonObject.main;
		} else if (jsonObject.scripts && typeof jsonObject.scripts.start === 'string') {
			// assume a start script of the form 'node server.js'
			program = (<string>jsonObject.scripts.start).split(' ').pop();
		}

		if (program) {
			let path;
			if (isAbsolute(program)) {
				path = program;
			} else {
				path = join(<string>vscode.workspace.rootPath, program);
				program = join('${workspaceRoot}', program);
			}
			if (!fs.existsSync(path) && !fs.existsSync(path + '.js')) {
				return undefined;
			}
		}

	} catch (error) {
		// silently ignore
	}

	return program;
}

//---- extension.node-debug.startSession

/**
 * The result type of the startSession command.
 */
class StartSessionResult {
	status: 'ok' | 'initialConfiguration' | 'saveConfiguration';
	content?: string;	// launch.json content for 'save'
}

function startSession(config: any): Thenable<StartSessionResult> {

	if (Object.keys(config).length === 0) { // an empty config represents a missing launch.json
		config = getFreshLaunchConfig();
		if (!config.program) {
			const message = localize('program.not.found.message', "Cannot find a program to debug");
			const action = localize('create.launch.json.action', "Create {0}", 'launch.json');
			return vscode.window.showInformationMessage(message, action).then(a => {
				if (a === action) {
					// let VS Code create an initial configuration
					return <StartSessionResult>{
						status: 'initialConfiguration'
					};
				} else {
					return <StartSessionResult>{
						status: 'ok'
					};
				}
			});
		}
	}

	// make sure that 'launch' configs have a 'cwd' attribute set
	if (config.request === 'launch' && !config.cwd) {
		if (vscode.workspace.rootPath) {
			config.cwd = vscode.workspace.rootPath;
		} else if (config.program) {
			// derive 'cwd' from 'program'
			config.cwd = dirname(config.program);
		}
	}

	// determine which protocol to use
	return determineDebugType(config).then(debugType => {

		if (debugType) {
			config.type = debugType;
			vscode.commands.executeCommand('vscode.startDebug', config);
		}

		return <StartSessionResult>{
			status: 'ok'
		};
	});
}

function getFreshLaunchConfig(): any {

	const config: any = {
		type: 'node',
		name: 'Launch',
		request: 'launch'
	};

	if (vscode.workspace.rootPath) {

		// folder case: try to find more launch info in package.json
		const pkg = loadPackage(vscode.workspace.rootPath);
		if (pkg) {
			if (pkg.name === 'mern-starter') {
				configureMern(config);
			} else {
				config.program = guessProgramFromPackage(pkg);
			}
		}
	}

	if (!config.program) {

		// 'no folder' case (or no program found)
		const editor = vscode.window.activeTextEditor;
		if (editor && editor.document.languageId === 'javascript') {
			config.program = editor.document.fileName;
		}
	}

	return config;
}

function determineDebugType(config: any): Promise<string|null> {
	if (config.request === 'attach' && typeof config.processId === 'string') {
		return determineDebugTypeForPidConfig(config);
	} else if (config.protocol === 'legacy') {
		return Promise.resolve('node');
	} else if (config.protocol === 'inspector') {
		return Promise.resolve('node2');
	} else {
		// 'auto', or unspecified
		return detectDebugType(config);
	}
}

function determineDebugTypeForPidConfig(config: any): Promise<string|null> {
	const getPidP = isPickProcessCommand(config.processId) ?
		pickProcess() :
		Promise.resolve(config.processId);

	return getPidP.then(pid => {
		if (pid && pid.match(/^[0-9]+$/)) {
			const pidNum = Number(pid);
			putPidInDebugMode(pidNum);

			return determineDebugTypeForPidInDebugMode(config, pidNum);
		} else {
			throw new Error(localize('VSND2006', "Attach to process: '{0}' doesn't look like a process id.", pid));
		}
	}).then(debugType => {
		if (debugType) {
			// processID is handled, so turn this config into a normal port attach config
			config.processId = undefined;
			config.port = debugType === 'node2' ? INSPECTOR_PORT_DEFAULT : LEGACY_PORT_DEFAULT;
		}

		return debugType;
	});
}

function isPickProcessCommand(configProcessId: string): boolean {
	configProcessId = configProcessId.trim();
	return configProcessId === '${command:PickProcess}' || configProcessId === '${command:extension.pickNodeProcess}';
}

function putPidInDebugMode(pid: number): void {
	try {
		if (process.platform === 'win32') {
			// regular node has an undocumented API function for forcing another node process into debug mode.
			// 		(<any>process)._debugProcess(pid);
			// But since we are running on Electron's node, process._debugProcess doesn't work (for unknown reasons).
			// So we use a regular node instead:
			const command = `node -e process._debugProcess(${pid})`;
			execSync(command);
		} else {
			process.kill(pid, 'SIGUSR1');
		}
	} catch (e) {
		throw new Error(localize('VSND2021', "Attach to process: cannot enable debug mode for process '{0}' ({1}).", pid, e));
	}
}

function determineDebugTypeForPidInDebugMode(config: any, pid: number): Promise<string|null> {
	let debugProtocolP: Promise<string|null>;
	if (config.port === INSPECTOR_PORT_DEFAULT) {
		debugProtocolP = Promise.resolve('inspector');
	} else if (config.port === LEGACY_PORT_DEFAULT) {
		debugProtocolP = Promise.resolve('legacy');
	} else if (config.protocol) {
		debugProtocolP = Promise.resolve(config.protocol);
	} else {
		debugProtocolP = detectProtocolForPid(pid);
	}

	return debugProtocolP.then(debugProtocol => {
		return debugProtocol === 'inspector' ? 'node2' :
			debugProtocol === 'legacy' ? 'node' :
			null;
	});
}<|MERGE_RESOLUTION|>--- conflicted
+++ resolved
@@ -5,33 +5,19 @@
 'use strict';
 
 import * as vscode from 'vscode';
-<<<<<<< HEAD
-import { TreeDataProvider, TreeItem, EventEmitter, Event } from 'vscode';
-import { spawn, exec, execSync } from 'child_process';
-import { basename, join, isAbsolute, dirname } from 'path';
-=======
 import { execSync } from 'child_process';
 import { join, isAbsolute, dirname } from 'path';
->>>>>>> 92705908
 import * as fs from 'fs';
 
 import { log, localize } from './utilities';
 import { detectDebugType, detectProtocolForPid, INSPECTOR_PORT_DEFAULT, LEGACY_PORT_DEFAULT } from './protocolDetection';
-import { pickLoadedScript, openScript } from './loadedScripts';
+import { LoadedScriptsProvider, pickLoadedScript, openScript } from './loadedScripts';
 import { pickProcess } from './processPicker';
 
 
 export function activate(context: vscode.ExtensionContext) {
 
-<<<<<<< HEAD
-	const se = new ScriptsExplorer();
-	vscode.window.registerTreeDataProvider('extension.node-debug.loadedScriptsExplorer', se);
-
-	context.subscriptions.push(vscode.commands.registerCommand('extension.node-debug.toggleSkippingFile', toggleSkippingFile));
-	context.subscriptions.push(vscode.commands.registerCommand('extension.node-debug.pickLoadedScript', () => pickLoadedScript(se)));
-=======
 	// launch config magic
->>>>>>> 92705908
 	context.subscriptions.push(vscode.commands.registerCommand('extension.node-debug.provideInitialConfigurations', () => createInitialConfigurations()));
 	context.subscriptions.push(vscode.commands.registerCommand('extension.node-debug.startSession', config => startSession(config)));
 
@@ -40,84 +26,16 @@
 
 	// process quickpicker
 	context.subscriptions.push(vscode.commands.registerCommand('extension.pickNodeProcess', () => pickProcess()));
-<<<<<<< HEAD
-=======
 
 	// loaded scripts
+	vscode.window.registerTreeDataProvider('extension.node-debug.loadedScriptsExplorer', new LoadedScriptsProvider(context));
 	context.subscriptions.push(vscode.commands.registerCommand('extension.node-debug.pickLoadedScript', () => pickLoadedScript()));
->>>>>>> 92705908
 	context.subscriptions.push(vscode.commands.registerCommand('extension.node-debug.openScript', (path: string) => openScript(path)));
 }
 
 export function deactivate() {
 }
 
-//---- ScriptsExplorer
-
-interface ScriptTreeItem {
-	label: string;
-	children?: { [key: string]: ScriptTreeItem; };
-	path?: ScriptItem;
-}
-
-export class ScriptsExplorer implements TreeDataProvider<ScriptTreeItem> {
-
-	//private _disposables: Map<ScriptTreeItem, Disposable[]> = new Map<ScriptTreeItem, Disposable[]>();
-
-	private _onDidChangeTreeData: EventEmitter<ScriptTreeItem> = new EventEmitter<ScriptTreeItem>();
-	readonly onDidChangeTreeData: Event<ScriptTreeItem> = this._onDidChangeTreeData.event;
-
-	constructor() {
-		//this.model.onChange(() => this._onDidChangeTreeData.fire());
-	}
-
-	getTreeItem(node: ScriptTreeItem): TreeItem {
-		const x: TreeItem = {
-			label: node.label || '/',
-			collapsibleState: node.children ? vscode.TreeItemCollapsibleState.Collapsed : vscode.TreeItemCollapsibleState.None,
-		};
-		if (node.path) {
-			x.command = {
-				command: 'extension.node-debug.openScript',
-				arguments: [ node.path.source.path ],
-				title: ''
-			};
-		}
-		return x;
-	}
-
-	getChildren(node?: ScriptTreeItem): Thenable<ScriptTreeItem[]> {
-		if (node === undefined) {
-			return listLoadedScripts().then(scripts => {
-				node = <ScriptTreeItem>{ label: 'Root' };
-				if (scripts) {
-					scripts.reduce((hier, path) => {
-						let x = hier;
-						path.description.split('/').forEach(item => {
-							if (x.children === undefined) {
-								x.children = {};
-							}
-							if (!x.children[item]) {
-								x.children[item] = <ScriptTreeItem>{ label: item };
-							}
-							x = x.children[item];
-						});
-						x.path = path;
-						return hier;
-					}, node);
-				}
-				const cc = node.children || {};
-				return Object.keys(cc).map( key => cc[key] );
-			});
-		}
-		const cc = node.children || {};
-		return Promise.resolve(Object.keys(cc).map( key => cc[key] ));
-	}
-
-	refresh(): void {
-		this._onDidChangeTreeData.fire();
-	}
-}
 
 //---- toggle skipped files
 
@@ -136,214 +54,7 @@
 	}
 }
 
-<<<<<<< HEAD
-//---- loaded script picker
-
-interface ScriptItem extends vscode.QuickPickItem {
-	source?: any;	// Source
-}
-
-function pickLoadedScript(se: ScriptsExplorer) {
-
-	se.refresh();
-
-	/*
-	return listLoadedScripts().then(items => {
-
-		let options : vscode.QuickPickOptions = {
-			placeHolder: localize('select.script', "Select a script"),
-			matchOnDescription: true,
-			matchOnDetail: true,
-			ignoreFocusOut: true
-		};
-
-		if (items === undefined) {
-			items = [ { label: localize('no.loaded.scripts', "No loaded scripts available"), description: '' } ];
-		}
-
-		vscode.window.showQuickPick(items, options).then(item => {
-			if (item && item.source) {
-				let uri = vscode.Uri.parse(`debug:${item.source.path}`);
-				vscode.workspace.openTextDocument(uri).then(doc => vscode.window.showTextDocument(doc));
-			}
-		});
-	});
-	*/
-}
-
-function listLoadedScripts() : Thenable<ScriptItem[] | undefined> {
-	return vscode.commands.executeCommand<string[]>('workbench.customDebugRequest', 'getLoadedScripts', {} ).then((reply: any) => {
-		if (reply && reply.success) {
-			return reply.body.loadedScripts;
-		} else {
-			return undefined;
-		}
-	});
-}
-
-function openScript(path: string) {
-	let uri = vscode.Uri.parse(`debug:${path}`);
-	vscode.workspace.openTextDocument(uri).then(doc => vscode.window.showTextDocument(doc));
-}
-
-//---- extension.pickNodeProcess
-
-interface ProcessItem extends vscode.QuickPickItem {
-	pid: string;	// payload for the QuickPick UI
-}
-
-function pickProcess(): Promise<string|null> {
-	return listProcesses().then(items => {
-		let options : vscode.QuickPickOptions = {
-			placeHolder: localize('pickNodeProcess', "Pick the node.js or gulp process to attach to"),
-			matchOnDescription: true,
-			matchOnDetail: true,
-			ignoreFocusOut: true
-		};
-
-		return vscode.window.showQuickPick(items, options).then(item => {
-			return item ? item.pid : null;
-		});
-	});
-}
-
-function listProcesses() : Promise<ProcessItem[]> {
-
-	return new Promise((resolve, reject) => {
-
-		const NODE = new RegExp('^(?:node|iojs|gulp)$', 'i');
-
-		if (process.platform === 'win32') {
-
-			const CMD_PID = new RegExp('^(.+) ([0-9]+)$');
-			const EXECUTABLE_ARGS = new RegExp('^(?:"([^"]+)"|([^ ]+))(?: (.+))?$');
-
-			let stdout = '';
-			let stderr = '';
-
-			const cmd = spawn('cmd');
-
-			cmd.stdout.on('data', data => {
-				stdout += data.toString();
-			});
-			cmd.stderr.on('data', data => {
-				stderr += data.toString();
-			});
-
-			cmd.on('exit', () => {
-
-				if (stderr.length > 0) {
-					reject(stderr);
-				} else {
-					const items : ProcessItem[]= [];
-
-					const lines = stdout.split('\r\n');
-					for (const line of lines) {
-						const matches = CMD_PID.exec(line.trim());
-						if (matches && matches.length === 3) {
-
-							let cmd = matches[1].trim();
-							const pid = matches[2];
-
-							// remove leading device specifier
-							if (cmd.indexOf('\\??\\') === 0) {
-								cmd = cmd.replace('\\??\\', '');
-							}
-
-							let executable_path: string | undefined;
-							let args : string;
-							const matches2 = EXECUTABLE_ARGS.exec(cmd);
-							if (matches2 && matches2.length >= 2) {
-								if (matches2.length >= 3) {
-									executable_path = matches2[1] || matches2[2];
-								} else {
-									executable_path = matches2[1];
-								}
-								if (matches2.length === 4) {
-									args = matches2[3];
-								}
-							}
-
-							if (executable_path) {
-
-								let executable_name = basename(executable_path);
-								executable_name = executable_name.split('.')[0];
-								if (!NODE.test(executable_name)) {
-									continue;
-								}
-
-								items.push({
-									label: executable_name,
-									description: pid,
-									detail: cmd,
-									pid: pid
-								});
-							}
-						}
-					}
-
-					resolve(items);
-				}
-			});
-
-			cmd.stdin.write('wmic process get ProcessId,CommandLine \n');
-			cmd.stdin.end();
-
-		} else {	// OS X & Linux
-
-			const PID_CMD = new RegExp('^\\s*([0-9]+)\\s+(.+)$');
-			const MAC_APPS = new RegExp('^.*/(.*).(?:app|bundle)/Contents/.*$');
-
-			exec('ps -ax -o pid=,command=', { maxBuffer: 1000*1024 }, (err, stdout, stderr) => {
-
-				if (err || stderr) {
-					reject(err || stderr.toString());
-				} else {
-					const items : ProcessItem[]= [];
-
-					const lines = stdout.toString().split('\n');
-					for (const line of lines) {
-
-						const matches = PID_CMD.exec(line);
-						if (matches && matches.length === 3) {
-
-							const pid = matches[1];
-							const cmd = matches[2];
-							const parts = cmd.split(' '); // this will break paths with spaces
-							const executable_path = parts[0];
-							const executable_name = basename(executable_path);
-
-							if (!NODE.test(executable_name)) {
-								continue;
-							}
-
-							let application = cmd;
-							// try to show the correct name for OS X applications and bundles
-							const matches2 = MAC_APPS.exec(cmd);
-							if (matches2 && matches2.length === 2) {
-								application = matches2[1];
-							} else {
-								application = executable_name;
-							}
-
-							items.unshift({		// build up list reverted
-								label: application,
-								description: pid,
-								detail: cmd,
-								pid: pid
-							});
-						}
-					}
-
-					resolve(items);
-				}
-			});
-		}
-	});
-}
-
-=======
->>>>>>> 92705908
+
 //---- extension.node-debug.provideInitialConfigurations
 
 function loadPackage(folderPath: string): any {
